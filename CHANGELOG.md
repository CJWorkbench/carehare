--- conflicted
+++ resolved
@@ -1,15 +1,13 @@
-<<<<<<< HEAD
-v1.0.1 - 2022-01-01
+v1.0.2 - 2022-01-01
 ~~~~~~~~~~~~~~~~~~~
 
 * Fix mypy error
 * Don't log INFO during `Protocol.connection_lost()` [#5]
-=======
+
 v1.0.1 - 2021-06-08
 ~~~~~~~~~~~~~~~~~~~
 
 * Nix errant `print()`.
->>>>>>> 4aadd73f
 
 v1.0.0 - 2021-06-07
 ~~~~~~~~~~~~~~~~~~~
